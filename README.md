--- conflicted
+++ resolved
@@ -49,15 +49,12 @@
 ```
 pip install stac_fastapi.opensearch
 ```
-<<<<<<< HEAD
+
 from sources:
 ```
 RUN pip install --no-cache-dir -e ./stac_fastapi/elasticsearch[dev,server,serverless_es]
 
 ``` 
-=======
-
->>>>>>> 6fb82782
 ## Build Elasticsearch API backend
 
 ```shell
