"""stac_fastapi: elasticsearch module."""

from setuptools import find_namespace_packages, setup

with open("README.md") as f:
    desc = f.read()

install_requires = [
    "fastapi",
    "attrs",
    "pydantic[dotenv]<2",
    "stac_pydantic==2.0.*",
<<<<<<< HEAD
    "stac-fastapi.types==2.4.9",
    "stac-fastapi.api==2.4.9",
    "stac-fastapi.extensions==2.4.9",
    "elasticsearch[async]==7.17.9",
    "elasticsearch-dsl==7.4.1",
=======
    "stac-fastapi.types==2.4.8",
    "stac-fastapi.api==2.4.8",
    "stac-fastapi.extensions==2.4.8",
    "elasticsearch[async]==8.11.0",
    "elasticsearch-dsl==8.11.0",
>>>>>>> 67f5f031
    "pystac[validation]",
    "uvicorn",
    "orjson",
    "overrides",
    "starlette",
    "geojson-pydantic",
    "pygeofilter==0.2.1",
]

extra_reqs = {
    "dev": [
        "pytest",
        "pytest-cov",
        "pytest-asyncio",
        "pre-commit",
        "requests",
        "ciso8601",
        "httpx",
    ],
    "docs": ["mkdocs", "mkdocs-material", "pdocs"],
    "server": ["uvicorn[standard]==0.19.0"],
}

setup(
    name="stac-fastapi.elasticsearch",
    description="An implementation of STAC API based on the FastAPI framework with Elasticsearch.",
    long_description=desc,
    long_description_content_type="text/markdown",
    python_requires=">=3.8",
    classifiers=[
        "Intended Audience :: Developers",
        "Intended Audience :: Information Technology",
        "Intended Audience :: Science/Research",
        "Programming Language :: Python :: 3.8",
        "Programming Language :: Python :: 3.9",
        "Programming Language :: Python :: 3.10",
        "Programming Language :: Python :: 3.11",
        "License :: OSI Approved :: MIT License",
    ],
    url="https://github.com/stac-utils/stac-fastapi-elasticsearch",
    license="MIT",
    packages=find_namespace_packages(exclude=["alembic", "tests", "scripts"]),
    zip_safe=False,
    install_requires=install_requires,
    tests_require=extra_reqs["dev"],
    extras_require=extra_reqs,
    entry_points={
        "console_scripts": [
            "stac-fastapi-elasticsearch=stac_fastapi.elasticsearch.app:run"
        ]
    },
)<|MERGE_RESOLUTION|>--- conflicted
+++ resolved
@@ -10,19 +10,11 @@
     "attrs",
     "pydantic[dotenv]<2",
     "stac_pydantic==2.0.*",
-<<<<<<< HEAD
     "stac-fastapi.types==2.4.9",
     "stac-fastapi.api==2.4.9",
     "stac-fastapi.extensions==2.4.9",
-    "elasticsearch[async]==7.17.9",
-    "elasticsearch-dsl==7.4.1",
-=======
-    "stac-fastapi.types==2.4.8",
-    "stac-fastapi.api==2.4.8",
-    "stac-fastapi.extensions==2.4.8",
     "elasticsearch[async]==8.11.0",
     "elasticsearch-dsl==8.11.0",
->>>>>>> 67f5f031
     "pystac[validation]",
     "uvicorn",
     "orjson",
