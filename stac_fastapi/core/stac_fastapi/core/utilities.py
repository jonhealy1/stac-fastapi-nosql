--- conflicted
+++ resolved
@@ -3,17 +3,12 @@
 This module contains functions for transforming geospatial coordinates,
 such as converting bounding boxes to polygon representations.
 """
-<<<<<<< HEAD
 
 from datetime import datetime
-from typing import Dict, List, Optional, Union
+from typing import Any, Dict, List, Optional, Set, Union
 
 from stac_fastapi.types.rfc3339 import DateTimeType
-=======
-from typing import Any, Dict, List, Optional, Set, Union
-
 from stac_fastapi.types.stac import Item
->>>>>>> f4618a91
 
 MAX_LIMIT = 10000
 
@@ -33,7 +28,6 @@
     return [[[b0, b1], [b2, b1], [b2, b3], [b0, b3], [b0, b1]]]
 
 
-<<<<<<< HEAD
 def return_date(
     interval: Optional[Union[DateTimeType, str]]
 ) -> Dict[str, Optional[str]]:
@@ -82,7 +76,8 @@
             result["lte"] = end.strftime("%Y-%m-%dT%H:%M:%S.%f")[:-3] + "Z"
 
     return result
-=======
+
+
 # copied from stac-fastapi-pgstac
 # https://github.com/stac-utils/stac-fastapi-pgstac/blob/26f6d918eb933a90833f30e69e21ba3b4e8a7151/stac_fastapi/pgstac/utils.py#L10-L116
 def filter_fields(  # noqa: C901
@@ -190,5 +185,4 @@
         ):
             dict_deep_update(merge_to[k], merge_from[k])
         else:
-            merge_to[k] = v
->>>>>>> f4618a91
+            merge_to[k] = v