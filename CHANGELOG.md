--- conflicted
+++ resolved
@@ -7,13 +7,10 @@
 
 ## [Unreleased]
 
-<<<<<<< HEAD
+### Changed
+
+- Added note on the use of the default `*` use in route authentication dependecies. [#325](https://github.com/stac-utils/stac-fastapi-elasticsearch-opensearch/pull/325)
 - Update item index naming and aliasing to allow capitalisation of collection ids [#329](https://github.com/stac-utils/stac-fastapi-elasticsearch-opensearch/pull/329)
-=======
-### Changed
-
-- Added note on the use of the default `*` use in route authentication dependecies. [#325](https://github.com/stac-utils/stac-fastapi-elasticsearch-opensearch/pull/325)
->>>>>>> fa312c84
 
 ## [v3.2.2] - 2024-12-15
 
